'use strict';
// The module 'vscode' contains the VS Code extensibility API
// Import the module and reference it with the alias vscode in your code below
import {
  commands,
  window,
  workspace,
  ExtensionContext,
  OverviewRulerLane,
  TextEditor,
  DecorationOptions,
  Range,
  TextEditorDecorationType,
  TextDocument,
  TextLine,
  Position,
  TextDocumentChangeEvent,
  TextDocumentContentChangeEvent,
<<<<<<< HEAD
  StatusBarAlignment,
  Uri
=======
  TextEditorSelectionChangeEvent,
  // TextEditorSelectionChangeKind,
  Selection
>>>>>>> 9cf3c38f
} from 'vscode';

import Color from './lib/color';
import ColorUtil from './lib/color-util';
import ColorDecoration from './lib/color-decoration';
import Queue from './lib/queue';
import ColorExtractor from './lib/extractors/color-extractor';

let config = {
  languages: null,
  filesExtensions: null
};

interface ColorizeContext {
  editor: TextEditor;
  nbLine: number;
  deco: Map < number, ColorDecoration[] >;
  currentSelection: number;
}

let extension: ColorizeContext = {
  editor: window.activeTextEditor,
  nbLine: 0,
  deco: null,
  currentSelection: null
};
let dirtyFilesDecorations: Map < string, Map < number, ColorDecoration[] > > = new Map();
let savedFilesDecorations: Map < string, Map < number, ColorDecoration[] > > = new Map();

const q = new Queue();

// Return all map's keys in an array
function mapKeysToArray(map: Map < number, any > ) {
  let it = map.keys();
  let tmp = it.next();
  let array = [];
  while (!tmp.done) {
    array.push(tmp.value);
    tmp = it.next();
  }
  return array;
}

// Generate a TextDocumentContentChangeEvent like object for one line
function generateTextDocumentContentChange(line: number, text: string): TextDocumentContentChangeEvent {
  return {
    rangeLength: 0,
    text: text,
    range: new Range(new Position(line, 0), new Position(line, text.length))
  };
}
// Split the TextDocumentContentChangeEvent into multiple line if the added text contain multiple lines
// example :
//  let editedLine = [{
//  rangeLength: 0,
//  text: 'a\nb\nc\n',
//  range: {start:{line:1}, end:{line:1}}
// }]
// became
//  let editedLine = [{
//  rangeLength: 0,
//  text: 'a',
//  range: {start:{line:1,/*...*/}, end:{line:1,/*...*/}}
// }, {
//  rangeLength: 0,
//  text: 'b',
//  range: {start:{line:2,/*...*/}, end:{line:2,/*...*/}}
// }, {
//  rangeLength: 0,
//  text: 'c',
//  range: {start:{line:3,/*...*/}, end:{line:3,/*...*/}}
// }, {
//  rangeLength: 0,
//  text: '',
//  range: {start:{line:4,/*...*/}, end:{line:4,/*...*/}}
// }]
//
function mutEditedLIne(editedLine: TextDocumentContentChangeEvent[]): TextDocumentContentChangeEvent[] {
  let newEditedLine: TextDocumentContentChangeEvent[] = [];
  let startLine = 0;
  let before = 0;
  editedLine.reverse();
  editedLine.forEach(line => {
    let a = line.text.match(/\n/g);
    startLine = line.range.start.line + before;
    line.text.split(/\n/).map((text, i, array) => {
      if (i === 0 && text === '' && array.length === 1) {
        startLine++;
      } else {
        newEditedLine.push(generateTextDocumentContentChange(startLine++, text));
      }
      before++;
    });
    before--;
  });
  return newEditedLine;
}

function updatePositionsDeletion(range, positions) {
  let rangeLength = range.end.line - range.start.line;
  positions.forEach(position => {
    if (position.newPosition === null) {
      return;
    }
    if (position.oldPosition > range.start.line && position.oldPosition <= range.end.line) {
      position.newPosition = null;
      return;
    }
    if (position.oldPosition >= range.end.line) {
      position.newPosition = position.newPosition - rangeLength;
    }
    if (position.newPosition < 0) {
      position.newPosition = 0;
    }
  });
  return positions;
}

function handleLineRemoved(editedLine: TextDocumentContentChangeEvent[], positions) {
  editedLine.reverse();
  editedLine.forEach((line) => {
    positions = updatePositionsDeletion(line.range, positions);
  });
  return editedLine;
}

function handleLineDiff(editedLine: TextDocumentContentChangeEvent[], context: ColorizeContext, diffLine: number) {
  let positions = mapKeysToArray(context.deco).map(position => Object({
    oldPosition: position,
    newPosition: position
  }));

  if (diffLine < 0) {
    editedLine = handleLineRemoved(editedLine, positions);
  } else {
    editedLine = handleLineAdded(editedLine, positions);
  }
  positions = positions.filter(position => {
    if (position.newPosition === null) {
      context.deco.get(position.oldPosition).forEach(decoration => decoration.dispose());
      return false;
    }
    if (position.newPosition === 0 && extension.editor.document.lineCount === 1 && extension.editor.document.lineAt(0).text === '') {
      context.deco.get(position.oldPosition).forEach(decoration => decoration.dispose());
      return false;
    }
    if (Math.abs(position.oldPosition - position.newPosition) > Math.abs(diffLine)) {
      position.newPosition = position.oldPosition + diffLine;
    }
    return true;
  });
    let newDeco = new Map();
  positions.forEach(position => {
    if (newDeco.has(position.newPosition)) {
      newDeco.set(position.newPosition, newDeco.get(position.newPosition).concat(context.deco.get(position.oldPosition)));
    } else {
      newDeco.set(position.newPosition, context.deco.get(position.oldPosition));
    }
  });
  context.deco = newDeco;
  return editedLine;
}

function handleLineAdded(editedLine: TextDocumentContentChangeEvent[], position) {
  editedLine = mutEditedLIne(editedLine);
  editedLine.forEach((line) => {
    position.forEach(position => {
      if (position.newPosition >= line.range.start.line) {
        position.newPosition = position.newPosition + 1;
      }
    });
  });

  return editedLine;
}

function updateDecorations(editedLine: TextDocumentContentChangeEvent[], context: ColorizeContext, cb: Function) {
  let diffLine = context.editor.document.lineCount - context.nbLine;
  let positions;
  if (diffLine !== 0) {
    editedLine = handleLineDiff(editedLine, context, diffLine);
    context.nbLine = context.editor.document.lineCount;
  }
  checkDecorationForUpdate(editedLine, context, cb);
}

function checkDecorationForUpdate(editedLine: TextDocumentContentChangeEvent[], context: ColorizeContext, cb) {
  let m = new Map();
  Promise.all(
      editedLine.map(({
        range
      }: TextDocumentContentChangeEvent) => {
        if (context.deco.has(range.start.line)) {
          context.deco.get(range.start.line).forEach(decoration => {
            decoration.dispose();
          });
        }
        context.deco.set(range.start.line, []);
        // lineAt raise an exception if line does not exist
        try { // not really good
          return ColorUtil.findColors(context.editor.document.lineAt(range.start.line).text)
            .then(colors => generateDecorations(colors, range.start.line, m));
        } catch (e) { // use promise catch instead?
          return context.deco;
        }
      })
    ).then(() => {
      decorateEditor(context);
      let it = m.entries();
      let tmp = it.next();
      while (!tmp.done) {
        let line = tmp.value[0];
        if (context.deco.has(line)) {
          context.deco.set(line, context.deco.get(line).concat(m.get(line)));
        } else {
          context.deco.set(line, m.get(line));
        }
        tmp = it.next();
      }
    })
    .then(cb);
}

function initDecorations(context: ColorizeContext, cb) {
    if (!context.editor) {
    return cb();
  }

  let text = context.editor.document.getText();
  let n: number = context.editor.document.lineCount;
  Promise.all(context.editor.document.getText()
      .split(/\n/)
      .map((text, index) => Object({
        'text': text,
        'line': index
      }))
      .map(line => ColorUtil.findColors(line.text)
        .then(colors => generateDecorations(colors, line.line, context.deco))))
    .then(() => decorateEditor(context))
    .then(cb);
}
// Mut context ><
function generateDecorations(colors: Color[], line: number, decorations: Map<number, ColorDecoration[]>) {
  colors.forEach((color) => {
    let startPos = new Position(line, color.positionInText);
    let endPos = new Position(line, color.positionInText + color.value.length);
    if (decorations.has(line)) {
      decorations.set(line, decorations.get(line).concat([new ColorDecoration(color)]));
    } else {
      decorations.set(line, [new ColorDecoration(color)]);
    }
  });
  return decorations;
}
// Run through all decoration to generate editor's decorations
function decorateEditor(context: ColorizeContext) {
  let it = context.deco.entries();
  let tmp = it.next();
  while (!tmp.done) {
    let line = tmp.value[0];
    if (line !== context.currentSelection) {
      decorateLine(context.editor, tmp.value[1], line);
    }
    tmp = it.next();
  }
  return;
}
// Decorate editor's decorations for one line
function decorateLine(editor: TextEditor, decorations: ColorDecoration[], line: number) {
  decorations.forEach(decoration => editor.setDecorations(decoration.decoration, [decoration.generateRange(line)]));
}
function isLanguageSupported(languageId): boolean {
  return config.languages.indexOf(languageId) !== -1;
}

function isFileExtensionSupported(fileName): boolean {
  return config.filesExtensions.find(ext => ext.test(fileName));
}

function isSupported(document: TextDocument) {
  return isLanguageSupported(document.languageId) || isFileExtensionSupported(document.fileName);
}

function colorize(editor: TextEditor, cb) {
  if (!editor) {
    return cb();
  }
  if (!isSupported(editor.document)) {
    return cb();
  }
  extension.editor = editor;
  extension.currentSelection = null;
  const deco = getDecorations(editor);
  if (deco) {
    extension.deco = deco;
    extension.nbLine = editor.document.lineCount;
    decorateEditor(extension);
    return cb();
  }
  extension.deco = new Map();
  extension.nbLine = editor.document.lineCount;

  // q.push((cb) => seekForColorVariables(extension, cb));
  seekForColorVariables(extension, cb);
  return q.push((cb) => initDecorations(extension, () => {
    saveDecorations(extension.editor.document, extension.deco);
    return cb();
  }));
  // return initDecorations(extension, () => {
  //   saveDecorations(extension.editor.document, extension.deco);
  //   return cb();
  // });
}

function getDecorations(editor: TextEditor): Map<number, ColorDecoration[]> | null  {
  if (!editor.document.isDirty && savedFilesDecorations.has(editor.document.fileName)) {
    return savedFilesDecorations.get(editor.document.fileName);
  }
  if (dirtyFilesDecorations.has(editor.document.fileName)) {
    return dirtyFilesDecorations.get(editor.document.fileName);
  }
  return null;
}

function seekForColorVariables(context: ColorizeContext, cb) {
  if (!context.editor) {
    return cb();
  }

  const statusBar = window.createStatusBarItem(StatusBarAlignment.Right);

  statusBar.text = 'Fetching files...';
  statusBar.show();
  q.push((cb) => {
    console.time('Start variables extraction');
    console.time('Start files search');
    // not so bad
    workspace.findFiles('{**/*.css,**/*.sass,**/*.scss,**/*.less,**/*.pcss,**/*.sss,**/*.stylus,**/*.styl}', '{**/.git,**/.svn,**/.hg,**/CVS,**/.DS_Store,**/.git,**/node_modules,**/bower_components}').then((files) => {
    // faster but if no src? (use config?)
    // workspace.findFiles('{**/src/**/*.css,**/*.sass,**/*.scss,**/*.less,**/*.pcss,**/*.sss,**/*.stylus,**/*.styl}', '{**/.git,**/.svn,**/.hg,**/CVS,**/.DS_Store,**/.git,**/node_modules,**/bower_components}').then((files) => {
      console.timeEnd('Start files search');
      statusBar.text = `Found ${files.length} files`;
      console.time('Open documents');
      Promise.all(
        files.map((f: Uri) => workspace.openTextDocument(f.path).then(d => d.getText()))
      ).then(res => {
        console.timeEnd('Open documents');
        console.time('Find color variables');
        return ColorUtil.findColorVariables(res.join(' '));
      })
      .then(vars  => {
        statusBar.text = `Found ${vars.size} variables`;
        console.timeEnd('Find color variables');
        console.timeEnd('Start variables extraction');
        return cb();
      });
    }, (reason) => cb());
  });
  return cb();
}

function saveDecorations(document: TextDocument, deco: Map<number, ColorDecoration[]>) {
  document.isDirty ? _saveDirtyDecoration(document.fileName, deco) : _saveSavedDecorations(document.fileName, deco);
}

function _saveDirtyDecoration(fileName: string, decorations: Map<number, ColorDecoration[]>) {
  return dirtyFilesDecorations.set(fileName, decorations);
}

function _saveSavedDecorations(fileName: string, decorations: Map<number, ColorDecoration[]>) {
  return savedFilesDecorations.set(fileName, decorations);
}

function handleTextSelectionChange(event: TextEditorSelectionChangeEvent) {
  if (event.textEditor !== extension.editor) {
    return;
  }
  // if (event.kind !== TextEditorSelectionChangeKind.Mouse || event.kind === TextEditorSelectionChangeKind.Keyboard ) { // 'command' kind is fired when click occur inside a selected zone
  // vscode issue?
  if (event.kind !== undefined ) {
    q.push(cb => {
      if (extension.currentSelection !== null && extension.deco.get(extension.currentSelection) !== undefined) {
        decorateLine(extension.editor, extension.deco.get(extension.currentSelection), extension.currentSelection);
      }
      extension.currentSelection =  null;
      event.selections.forEach((selection: Selection) => {
        let decorations = extension.deco.get(selection.active.line);
        if (decorations) {
          extension.currentSelection = selection.active.line;
          decorations.forEach(_ => _.dispose());
        }
      });
      return cb();
    });
  }
}

export function activate(context: ExtensionContext) {
  const configuration = workspace.getConfiguration('colorize');
  config.languages = configuration.get('languages', []);
  config.filesExtensions = configuration.get('files_extensions', []).map(ext => RegExp(`\\${ext}$`));

  if (configuration.get('hide_current_line_decorations') === true) {
    window.onDidChangeTextEditorSelection(handleTextSelectionChange, null, context.subscriptions);
  }

  workspace.onDidCloseTextDocument(document => {
    q.push((cb) => {
      if (extension.editor && extension.editor.document.fileName === document.fileName) {
        saveDecorations(document, extension.deco);
        return cb();
      }
      return cb();
    });
  }, null, context.subscriptions);

  workspace.onDidSaveTextDocument(document => {
    q.push((cb) => {
      if (extension.editor && extension.editor.document.fileName === document.fileName) {
        saveDecorations(document, extension.deco);
        return cb();
      }
      return cb();
    });
  }, null, context.subscriptions);

  window.onDidChangeActiveTextEditor(editor => {
    if (extension.editor !== null) {
      saveDecorations(extension.editor.document, extension.deco);
    }
    window.visibleTextEditors.filter(e => e !== editor).forEach(e => {
      q.push(cb => colorize(e, cb));
    });
    q.push(cb => colorize(editor, cb));
  }, null, context.subscriptions);

  workspace.onDidChangeTextDocument((event: TextDocumentChangeEvent) => {
    if (extension.editor && event.document.fileName === extension.editor.document.fileName) {
      extension.editor = window.activeTextEditor;
      q.push((cb) => updateDecorations(event.contentChanges, extension, cb));
    }
  }, null, context.subscriptions);

  window.visibleTextEditors.forEach(editor => {
    q.push(cb => colorize(editor, cb));
  });
}

// this method is called when your extension is deactivated
export function deactivate() {
  extension.nbLine = null;
  extension.editor = null;
  extension.deco.clear();
  extension.deco = null;
  dirtyFilesDecorations.clear();
  dirtyFilesDecorations = null;
  savedFilesDecorations.clear();
  savedFilesDecorations = null;
}<|MERGE_RESOLUTION|>--- conflicted
+++ resolved
@@ -16,14 +16,11 @@
   Position,
   TextDocumentChangeEvent,
   TextDocumentContentChangeEvent,
-<<<<<<< HEAD
+  TextEditorSelectionChangeEvent,
+  // TextEditorSelectionChangeKind,
+  Selection,
   StatusBarAlignment,
   Uri
-=======
-  TextEditorSelectionChangeEvent,
-  // TextEditorSelectionChangeKind,
-  Selection
->>>>>>> 9cf3c38f
 } from 'vscode';
 
 import Color from './lib/color';
