--- conflicted
+++ resolved
@@ -433,8 +433,4 @@
   dirtyFilesDecorations = null;
   savedFilesDecorations.clear();
   savedFilesDecorations = null;
-<<<<<<< HEAD
-  // need to clean up everything
-=======
->>>>>>> cbb6f96d
 }