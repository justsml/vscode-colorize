import Color from './../color';
import ColorExtractor, { IColorExtractor } from './color-extractor';

export const COLORS = Object({
    'aliceblue': {
      'value': '#F0F8FF',
      'rgb': [240, 248, 255],
      'luminace': 1
    },
    'antiquewhite': {
      'value': '#FAEBD7',
      'rgb': [250, 235, 215],
      'luminace': 1
    },
    'aqua': {
      'value': '#00FFFF',
      'rgb': [0, 255, 255],
      'luminace': 1
    },
    'aquamarine': {
      'value': '#7FFFD4',
      'rgb': [127, 255, 212],
      'luminace': 1
    },
    'azure': {
      'value': '#F0FFFF',
      'rgb': [240, 255, 255],
      'luminace': 1
    },
    'beige': {
      'value': '#F5F5DC',
      'rgb': [245, 245, 220],
      'luminace': 1
    },
    'bisque': {
      'value': '#FFE4C4',
      'rgb': [255, 228, 196],
      'luminace': 1
    },
    'black': {
      'value': '#000000',
      'rgb': [0, 0, 0],
      'luminace': 1
    },
    'blanchedalmond': {
      'value': '#FFEBCD',
      'rgb': [255, 235, 205],
      'luminace': 1
    },
    'blue': {
      'value': '#0000FF',
      'rgb': [0, 0, 255],
      'luminace': 1
    },
    'blueviolet': {
      'value': '#8A2BE2',
      'rgb': [138, 43, 226],
      'luminace': 1
    },
    'brown': {
      'value': '#A52A2A',
      'rgb': [165, 42, 42],
      'luminace': 1
    },
    'burlyWood': {
      'value': '#DEB887',
      'rgb': [222, 184, 135],
      'luminace': 1
    },
    'cadetblue': {
      'value': '#5F9EA0',
      'rgb': [95, 158, 160],
      'luminace': 1
    },
    'chartreuse': {
      'value': '#7FFF00',
      'rgb': [127, 255, 0],
      'luminace': 1
    },
    'chocolate': {
      'value': '#D2691E',
      'rgb': [210, 105, 30],
      'luminace': 1
    },
    'coral': {
      'value': '#FF7F50',
      'rgb': [255, 127, 80],
      'luminace': 1
    },
    'cornflowerblue': {
      'value': '#6495ED',
      'rgb': [100, 149, 237],
      'luminace': 1
    },
    'cornsilk': {
      'value': '#FFF8DC',
      'rgb': [255, 248, 220],
      'luminace': 1
    },
    'crimson': {
      'value': '#DC143C',
      'rgb': [220, 20, 60],
      'luminace': 1
    },
    'cyan': {
      'value': '#00FFFF',
      'rgb': [0, 255, 255],
      'luminace': 1
    },
    'darkblue': {
      'value': '#00008B',
      'rgb': [0, 0, 139],
      'luminace': 1
    },
    'darkcyan': {
      'value': '#008B8B',
      'rgb': [0, 139, 139],
      'luminace': 1
    },
    'darkgoldenrod': {
      'value': '#B8860B',
      'rgb': [184, 134, 11],
      'luminace': 1
    },
    'darkgray': {
      'value': '#A9A9A9',
      'rgb': [169, 169, 169],
      'luminace': 1
    },
    'darkgrey': {
      'value': '#A9A9A9',
      'rgb': [169, 169, 169],
      'luminace': 1
    },
    'darkgreen': {
      'value': '#006400',
      'rgb': [0, 100, 0],
      'luminace': 1
    },
    'darkkhaki': {
      'value': '#BDB76B',
      'rgb': [189, 183, 107],
      'luminace': 1
    },
    'darkmagenta': {
      'value': '#8B008B',
      'rgb': [139, 0, 139],
      'luminace': 1
    },
    'darkolivegreen': {
      'value': '#556B2F',
      'rgb': [85, 107, 47],
      'luminace': 1
    },
    'darkorange': {
      'value': '#FF8C00',
      'rgb': [255, 140, 0],
      'luminace': 1
    },
    'darkorchid': {
      'value': '#9932CC',
      'rgb': [153, 50, 204],
      'luminace': 1
    },
    'darkred': {
      'value': '#8B0000',
      'rgb': [139, 0, 0],
      'luminace': 1
    },
    'darksalmon': {
      'value': '#E9967A',
      'rgb': [233, 150, 122],
      'luminace': 1
    },
    'darkseagreen': {
      'value': '#8FBC8F',
      'rgb': [143, 188, 143],
      'luminace': 1
    },
    'darkslateblue': {
      'value': '#483D8B',
      'rgb': [72, 61, 139],
      'luminace': 1
    },
    'darkslategray': {
      'value': '#2F4F4F',
      'rgb': [47, 79, 79],
      'luminace': 1
    },
    'darkslategrey': {
      'value': '#2F4F4F',
      'rgb': [47, 79, 79],
      'luminace': 1
    },
    'darkturquoise': {
      'value': '#00CED1',
      'rgb': [0, 206, 209],
      'luminace': 1
    },
    'darkviolet': {
      'value': '#9400D3',
      'rgb': [148, 0, 211],
      'luminace': 1
    },
    'deeppink': {
      'value': '#FF1493',
      'rgb': [255, 20, 147],
      'luminace': 1
    },
    'deepskyblue': {
      'value': '#00BFFF',
      'rgb': [0, 191, 255],
      'luminace': 1
    },
    'dimgray': {
      'value': '#696969',
      'rgb': [105, 105, 105],
      'luminace': 1
    },
    'dimgrey': {
      'value': '#696969',
      'rgb': [105, 105, 105],
      'luminace': 1
    },
    'dodgerblue': {
      'value': '#1E90FF',
      'rgb': [30, 144, 255],
      'luminace': 1
    },
    'firebrick': {
      'value': '#B22222',
      'rgb': [178, 34, 34],
      'luminace': 1
    },
    'floralwhite': {
      'value': '#FFFAF0',
      'rgb': [255, 250, 240],
      'luminace': 1
    },
    'forestgreen': {
      'value': '#228B22',
      'rgb': [34, 139, 34],
      'luminace': 1
    },
    'fuchsia': {
      'value': '#FF00FF',
      'rgb': [255, 0, 255],
      'luminace': 1
    },
    'gainsboro': {
      'value': '#DCDCDC',
      'rgb': [220, 220, 220],
      'luminace': 1
    },
    'ghostwhite': {
      'value': '#F8F8FF',
      'rgb': [248, 248, 255],
      'luminace': 1
    },
    'gold': {
      'value': '#FFD700',
      'rgb': [255, 215, 0],
      'luminace': 1
    },
    'goldenrod': {
      'value': '#DAA520',
      'rgb': [218, 165, 32],
      'luminace': 1
    },
    'gray': {
      'value': '#808080',
      'rgb': [128, 128, 128],
      'luminace': 1
    },
    'grey': {
      'value': '#808080',
      'rgb': [128, 128, 128],
      'luminace': 1
    },
    'green': {
      'value': '#008000',
      'rgb': [0, 128, 0],
      'luminace': 1
    },
    'greenyellow': {
      'value': '#ADFF2F',
      'rgb': [173, 255, 47],
      'luminace': 1
    },
    'honeydew': {
      'value': '#F0FFF0',
      'rgb': [240, 255, 240],
      'luminace': 1
    },
    'hotpink': {
      'value': '#FF69B4',
      'rgb': [255, 105, 180],
      'luminace': 1
    },
    'indianred': {
      'value': '#CD5C5C',
      'rgb': [205, 92, 92],
      'luminace': 1
    },
    'indigo': {
      'value': '#4B0082',
      'rgb': [75, 0, 130],
      'luminace': 1
    },
    'ivory': {
      'value': '#FFFFF0',
      'rgb': [255, 255, 240],
      'luminace': 1
    },
    'khaki': {
      'value': '#F0E68C',
      'rgb': [240, 230, 140],
      'luminace': 1
    },
    'lavender': {
      'value': '#E6E6FA',
      'rgb': [230, 230, 250],
      'luminace': 1
    },
    'lavenderblush': {
      'value': '#FFF0F5',
      'rgb': [255, 240, 245],
      'luminace': 1
    },
    'lawngreen': {
      'value': '#7CFC00',
      'rgb': [124, 252, 0],
      'luminace': 1
    },
    'lemonchiffon': {
      'value': '#FFFACD',
      'rgb': [255, 250, 205],
      'luminace': 1
    },
    'lightblue': {
      'value': '#ADD8E6',
      'rgb': [173, 216, 230],
      'luminace': 1
    },
    'lightcoral': {
      'value': '#F08080',
      'rgb': [240, 128, 128],
      'luminace': 1
    },
    'lightcyan': {
      'value': '#E0FFFF',
      'rgb': [224, 255, 255],
      'luminace': 1
    },
    'lightgoldenrodyellow': {
      'value': '#FAFAD2',
      'rgb': [250, 250, 210],
      'luminace': 1
    },
    'lightgray': {
      'value': '#D3D3D3',
      'rgb': [211, 211, 211],
      'luminace': 1
    },
    'lightgrey': {
      'value': '#D3D3D3',
      'rgb': [211, 211, 211],
      'luminace': 1
    },
    'lightgreen': {
      'value': '#90EE90',
      'rgb': [144, 238, 144],
      'luminace': 1
    },
    'lightpink': {
      'value': '#FFB6C1',
      'rgb': [255, 182, 193],
      'luminace': 1
    },
    'lightsalmon': {
      'value': '#FFA07A',
      'rgb': [255, 160, 122],
      'luminace': 1
    },
    'lightseagreen': {
      'value': '#20B2AA',
      'rgb': [32, 178, 170],
      'luminace': 1
    },
    'lightskyblue': {
      'value': '#87CEFA',
      'rgb': [135, 206, 250],
      'luminace': 1
    },
    'lightslategray': {
      'value': '#778899',
      'rgb': [119, 136, 153],
      'luminace': 1
    },
    'lightslategrey': {
      'value': '#778899',
      'rgb': [119, 136, 153],
      'luminace': 1
    },
    'lightsteelblue': {
      'value': '#B0C4DE',
      'rgb': [176, 196, 222],
      'luminace': 1
    },
    'lightyellow': {
      'value': '#FFFFE0',
      'rgb': [255, 255, 224],
      'luminace': 1
    },
    'lime': {
      'value': '#00FF00',
      'rgb': [0, 255, 0],
      'luminace': 1
    },
    'limegreen': {
      'value': '#32CD32',
      'rgb': [50, 205, 50],
      'luminace': 1
    },
    'linen': {
      'value': '#FAF0E6',
      'rgb': [250, 240, 230],
      'luminace': 1
    },
    'magenta': {
      'value': '#FF00FF',
      'rgb': [255, 0, 255],
      'luminace': 1
    },
    'maroon': {
      'value': '#800000',
      'rgb': [128, 0, 0],
      'luminace': 1
    },
    'mediumaquamarine': {
      'value': '#66CDAA',
      'rgb': [102, 205, 170],
      'luminace': 1
    },
    'mediumblue': {
      'value': '#0000CD',
      'rgb': [0, 0, 205],
      'luminace': 1
    },
    'mediumorchid': {
      'value': '#BA55D3',
      'rgb': [186, 85, 211],
      'luminace': 1
    },
    'mediumpurple': {
      'value': '#9370DB',
      'rgb': [147, 112, 219],
      'luminace': 1
    },
    'mediumseagreen': {
      'value': '#3CB371',
      'rgb': [60, 179, 113],
      'luminace': 1
    },
    'mediumslateblue': {
      'value': '#7B68EE',
      'rgb': [123, 104, 238],
      'luminace': 1
    },
    'mediumspringgreen': {
      'value': '#00FA9A',
      'rgb': [0, 250, 154],
      'luminace': 1
    },
    'mediumturquoise': {
      'value': '#48D1CC',
      'rgb': [72, 209, 204],
      'luminace': 1
    },
    'mediumvioletred': {
      'value': '#C71585',
      'rgb': [199, 21, 133],
      'luminace': 1
    },
    'midnightblue': {
      'value': '#191970',
      'rgb': [25, 25, 112],
      'luminace': 1
    },
    'mintcream': {
      'value': '#F5FFFA',
      'rgb': [245, 255, 250],
      'luminace': 1
    },
    'mistyrose': {
      'value': '#FFE4E1',
      'rgb': [255, 228, 225],
      'luminace': 1
    },
    'moccasin': {
      'value': '#FFE4B5',
      'rgb': [255, 228, 181],
      'luminace': 1
    },
    'navajowhite': {
      'value': '#FFDEAD',
      'rgb': [255, 222, 173],
      'luminace': 1
    },
    'navy': {
      'value': '#000080',
      'rgb': [0, 0, 128],
      'luminace': 1
    },
    'oldlace': {
      'value': '#FDF5E6',
      'rgb': [253, 245, 230],
      'luminace': 1
    },
    'olive': {
      'value': '#808000',
      'rgb': [128, 128, 0],
      'luminace': 1
    },
    'olivedrab': {
      'value': '#6B8E23',
      'rgb': [107, 142, 35],
      'luminace': 1
    },
    'orange': {
      'value': '#FFA500',
      'rgb': [255, 165, 0],
      'luminace': 1
    },
    'orangered': {
      'value': '#FF4500',
      'rgb': [255, 69, 0],
      'luminace': 1
    },
    'orchid': {
      'value': '#DA70D6',
      'rgb': [218, 112, 214],
      'luminace': 1
    },
    'palegoldenrod': {
      'value': '#EEE8AA',
      'rgb': [238, 232, 170],
      'luminace': 1
    },
    'palegreen': {
      'value': '#98FB98',
      'rgb': [152, 251, 152],
      'luminace': 1
    },
    'paleturquoise': {
      'value': '#AFEEEE',
      'rgb': [175, 238, 238],
      'luminace': 1
    },
    'palevioletred': {
      'value': '#DB7093',
      'rgb': [219, 112, 147],
      'luminace': 1
    },
    'papayawhip': {
      'value': '#FFEFD5',
      'rgb': [255, 239, 213],
      'luminace': 1
    },
    'peachpuff': {
      'value': '#FFDAB9',
      'rgb': [255, 218, 185],
      'luminace': 1
    },
    'peru': {
      'value': '#CD853F',
      'rgb': [205, 133, 63],
      'luminace': 1
    },
    'pink': {
      'value': '#FFC0CB',
      'rgb': [255, 192, 203],
      'luminace': 1
    },
    'plum': {
      'value': '#DDA0DD',
      'rgb': [221, 160, 221],
      'luminace': 1
    },
    'powderblue': {
      'value': '#B0E0E6',
      'rgb': [176, 224, 230],
      'luminace': 1
    },
    'purple': {
      'value': '#800080',
      'rgb': [128, 0, 128],
      'luminace': 1
    },
    'rebeccapurple': {
      'value': '#663399',
      'rgb': [102, 51, 153],
      'luminace': 1
    },
    'red': {
      'value': '#FF0000',
      'rgb': [255, 0, 0],
      'luminace': 1
    },
    'rosybrown': {
      'value': '#BC8F8F',
      'rgb': [188, 143, 143],
      'luminace': 1
    },
    'royalblue': {
      'value': '#4169E1',
      'rgb': [65, 105, 225],
      'luminace': 1
    },
    'saddlebrown': {
      'value': '#8B4513',
      'rgb': [139, 69, 19],
      'luminace': 1
    },
    'salmon': {
      'value': '#FA8072',
      'rgb': [250, 128, 114],
      'luminace': 1
    },
    'sandybrown': {
      'value': '#F4A460',
      'rgb': [244, 164, 96],
      'luminace': 1
    },
    'seagreen': {
      'value': '#2E8B57',
      'rgb': [46, 139, 87],
      'luminace': 1
    },
    'seashell': {
      'value': '#FFF5EE',
      'rgb': [255, 245, 238],
      'luminace': 1
    },
    'sienna': {
      'value': '#A0522D',
      'rgb': [160, 82, 45],
      'luminace': 1
    },
    'silver': {
      'value': '#C0C0C0',
      'rgb': [192, 192, 192],
      'luminace': 1
    },
    'skyblue': {
      'value': '#87CEEB',
      'rgb': [135, 206, 235],
      'luminace': 1
    },
    'slateblue': {
      'value': '#6A5ACD',
      'rgb': [106, 90, 205],
      'luminace': 1
    },
    'slategray': {
      'value': '#708090',
      'rgb': [112, 128, 144],
      'luminace': 1
    },
    'slategrey': {
      'value': '#708090',
      'rgb': [112, 128, 144],
      'luminace': 1
    },
    'snow': {
      'value': '#FFFAFA',
      'rgb': [255, 250, 250],
      'luminace': 1
    },
    'springgreen': {
      'value': '#00FF7F',
      'rgb': [0, 255, 127],
      'luminace': 1
    },
    'steelblue': {
      'value': '#4682B4',
      'rgb': [70, 130, 180],
      'luminace': 1
    },
    'tan': {
      'value': '#D2B48C',
      'rgb': [210, 180, 140],
      'luminace': 1
    },
    'teal': {
      'value': '#008080',
      'rgb': [0, 128, 128],
      'luminace': 1
    },
    'thistle': {
      'value': '#D8BFD8',
      'rgb': [216, 191, 216],
      'luminace': 1
    },
    'tomato': {
      'value': '#FF6347',
      'rgb': [255, 99, 71],
      'luminace': 1
    },
    'turquoise': {
      'value': '#40E0D0',
      'rgb': [64, 224, 208],
      'luminace': 1
    },
    'violet': {
      'value': '#EE82EE',
      'rgb': [238, 130, 238],
      'luminace': 1
    },
    'wheat': {
      'value': '#F5DEB3',
      'rgb': [245, 222, 179],
      'luminace': 1
    },
    'white': {
      'value': '#FFFFFF',
      'rgb': [255, 255, 255],
      'luminace': 1
    },
    'whitesmoke': {
      'value': '#F5F5F5',
      'rgb': [245, 245, 245],
      'luminace': 1
    },
    'yellow': {
      'value': '#FFFF00',
      'rgb': [255, 255, 0],
      'luminace': 1
    },
    'yellowgreen': {
      'value': '#9ACD32',
      'rgb': [154, 205, 50],
      'luminace': 1
    }
});

export const REGEXP = (() => RegExp(`(?:,| |\\(|:)(${Object.keys(COLORS).map((color) => `(?:${color.toLowerCase()})`).join('|')})(?:$|,| |;|\\)|\\r|\\n)`, 'i'))();
// export const REGEXP_ONE = (() => RegExp(`^(?:,| |\\(|:)(${Object.keys(COLORS).map((color) => `(?:${color.toLowerCase()})`).join('|')})(?:$|,| |;|\\)|\\r|\\n)`, 'i'))();
// Checking for beginning beginning allow to catch stylus var value
export const REGEXP_ONE = (() => RegExp(`^(?:^|,|\s|\\(|:)(${Object.keys(COLORS).map((color) => `(?:${color.toLowerCase()})`).join('|')})(?:$|,| |;|\\)|\\r|\\n)`, 'i'))();

class BrowsersColorExtractor implements IColorExtractor {
  public name: string = 'BROWSERS_COLORS_EXTRACTOR';

<<<<<<< HEAD
  private extractRGBValue(value): number[] {
    let rgb: any = /#(.+)/gi.exec(value);
    if (rgb[1].length === 3) {
      return rgb[1].split('').map(_ => parseInt(_ + _, 16));
    }
    rgb = rgb[1].split('').map(_ => parseInt(_, 16));
    return [16 * rgb[0] + rgb[1], 16 * rgb[2] + rgb[3], 16 * rgb[4] + rgb[5]];
  }
  public extractColors(text: string): Promise < Color[] > {
=======
  public extractColors(text: string): Promise<Color []> {
>>>>>>> 12d2b489
    return new Promise((resolve, reject) => {
      let match = null;
      let colors: Color[] = [];
      let position = 0;
      while ((match = text.match(REGEXP)) !== null) {
        position += match.index + 1;
        colors.push(new Color(match[1], position, 1, COLORS[match[1]].rgb));
        text = text.slice(match.index + 1 + match[1].length);
        position += match[1].length;
      }
      return resolve(colors);
    });
  }

  public extractColor(text: string): Color {
    let match = text.match(REGEXP_ONE);
    if (match) {
      return new Color(match[1], match.index, 1, COLORS[match[1]].rgb);
    }
    return null;
  }
}
ColorExtractor.registerExtractor(new BrowsersColorExtractor());
export default BrowsersColorExtractor;<|MERGE_RESOLUTION|>--- conflicted
+++ resolved
@@ -752,19 +752,7 @@
 class BrowsersColorExtractor implements IColorExtractor {
   public name: string = 'BROWSERS_COLORS_EXTRACTOR';
 
-<<<<<<< HEAD
-  private extractRGBValue(value): number[] {
-    let rgb: any = /#(.+)/gi.exec(value);
-    if (rgb[1].length === 3) {
-      return rgb[1].split('').map(_ => parseInt(_ + _, 16));
-    }
-    rgb = rgb[1].split('').map(_ => parseInt(_, 16));
-    return [16 * rgb[0] + rgb[1], 16 * rgb[2] + rgb[3], 16 * rgb[4] + rgb[5]];
-  }
-  public extractColors(text: string): Promise < Color[] > {
-=======
   public extractColors(text: string): Promise<Color []> {
->>>>>>> 12d2b489
     return new Promise((resolve, reject) => {
       let match = null;
       let colors: Color[] = [];
