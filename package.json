{
  "name": "vscode-colorize",
  "displayName": "colorize",
  "description": "A vscode extension to help visualize css colors in files.",
  "version": "0.4.0",
  "publisher": "kamikillerto",
  "license": "Apache-2.0",
  "icon": "assets/logo.png",
  "engines": {
    "vscode": "^1.10.0"
  },
  "categories": [
    "Other"
  ],
  "keywords": [
    "color",
    "css",
    "hexa",
    "hsl",
    "rgb",
    "preprocessor"
  ],
  "repository": {
    "type": "git",
    "url": "https://github.com/kamikillerto/vscode-colorize.git"
  },
  "bugs": {
    "url": "https://github.com/kamikillerto/vscode-colorize/issues"
  },
  "homepage": "https://github.com/kamikillerto/vscode-colorize/blob/master/README.MD",
  "galleryBanner": {
    "theme": "light"
  },
  "activationEvents": [
    "*"
  ],
  "main": "./out/src/extension",
  "contributes": {
    "configuration": {
      "title": "Colorize extension (reboot after any changes required)",
      "properties": {

        "colorize.languages": {
          "default": [
            "css",
            "sass",
            "scss",
            "less",
            "pcss",
            "sss",
            "stylus",
            "xml",
            "svg"
          ],
          "title": "Colorize files with these languages",
          "type": "array",
          "description": "Languages that should be colorized"
        },
        "colorize.files_extensions": {
          "$schema": "http://json-schema.org/draft-04/schema#",
          "default": [],
          "title": "Colorize files with these extensions",
          "type": "array",
          "items": {
            "type": "string",
            "pattern": "\\.\\w+$",
            "description": "You should enter a valid file extension"
          },
          "description": "Specified files extension that should be colorized"
        }
      }
    }
  },
  "scripts": {
    "vscode:prepublish": "tsc -p ./",
    "compile": "tsc -watch -p ./",
    "postinstall": "node ./node_modules/vscode/bin/install",
    "lint": "node ./node_modules/tslint/lib/tslint-cli.js -c tslint.json --project tsconfig.json",
    "test": "node ./node_modules/vscode/bin/test"
  },
  "devDependencies": {
    "@types/chai": "3.4.35",
    "@types/mocha": "2.2.40",
    "@types/node": "7.0.12",
    "chai": "3.5.0",
    "mocha": "3.2.0",
<<<<<<< HEAD
    "tslint": "5.0.0",
    "typescript": "2.2.1",
=======
    "tslint": "4.3.1",
    "typescript": "2.2.2",
>>>>>>> 9946f2ef
    "vscode": "1.0.6"
  }
}<|MERGE_RESOLUTION|>--- conflicted
+++ resolved
@@ -84,13 +84,8 @@
     "@types/node": "7.0.12",
     "chai": "3.5.0",
     "mocha": "3.2.0",
-<<<<<<< HEAD
     "tslint": "5.0.0",
-    "typescript": "2.2.1",
-=======
-    "tslint": "4.3.1",
     "typescript": "2.2.2",
->>>>>>> 9946f2ef
     "vscode": "1.0.6"
   }
 }