--- conflicted
+++ resolved
@@ -83,13 +83,8 @@
     "@types/node": "7.0.13",
     "chai": "3.5.0",
     "mocha": "3.3.0",
-<<<<<<< HEAD
     "tslint": "5.3.0",
-    "typescript": "2.3.1",
-=======
-    "tslint": "5.2.0",
     "typescript": "2.3.3",
->>>>>>> e092dd6d
     "vscode": "1.1.0"
   }
 }