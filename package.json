{
  "name": "vscode-colorize",
  "displayName": "colorize",
  "description": "A vscode extension to help visualize css colors in files.",
  "version": "0.5.0",
  "publisher": "kamikillerto",
  "license": "Apache-2.0",
  "icon": "assets/logo.png",
  "engines": {
    "vscode": "^1.10.0"
  },
  "categories": [
    "Other"
  ],
  "keywords": [
    "color",
    "css",
    "hexa",
    "hsl",
    "rgb",
    "preprocessor"
  ],
  "repository": {
    "type": "git",
    "url": "https://github.com/kamikillerto/vscode-colorize.git"
  },
  "bugs": {
    "url": "https://github.com/kamikillerto/vscode-colorize/issues"
  },
  "homepage": "https://github.com/kamikillerto/vscode-colorize/blob/master/README.MD",
  "galleryBanner": {
    "theme": "light"
  },
  "activationEvents": [
    "*"
  ],
  "main": "./out/src/extension",
  "contributes": {
    "configuration": {
      "title": "Colorize extension (reboot after any changes required)",
      "properties": {
        "colorize.languages": {
          "default": [
            "css",
            "sass",
            "scss",
            "less",
            "pcss",
            "sss",
            "stylus",
            "xml",
            "svg"
          ],
          "title": "Colorize files with these languages",
          "type": "array",
          "description": "Languages that should be colorized"
        },
        "colorize.files_extensions": {
          "$schema": "http://json-schema.org/draft-04/schema#",
          "default": [],
          "title": "Colorize files with these extensions",
          "type": "array",
          "items": {
            "type": "string",
            "pattern": "\\.\\w+$",
            "description": "You should enter a valid file extension"
          },
          "description": "Specified files extension that should be colorized"
        }
      }
    }
  },
  "scripts": {
    "vscode:prepublish": "tsc -p ./",
    "compile": "tsc -watch -p ./",
    "postinstall": "node ./node_modules/vscode/bin/install",
    "lint": "node ./node_modules/tslint/lib/tslint-cli.js -c tslint.json --project tsconfig.json",
    "test": "node ./node_modules/vscode/bin/test"
  },
  "devDependencies": {
    "@types/chai": "3.4.35",
    "@types/mocha": "2.2.40",
    "@types/node": "7.0.13",
    "chai": "3.5.0",
<<<<<<< HEAD
    "mocha": "3.2.0",
    "tslint": "5.2.0",
    "typescript": "2.2.2",
=======
    "mocha": "3.3.0",
    "tslint": "5.0.0",
    "typescript": "2.3.1",
>>>>>>> 53a81599
    "vscode": "1.1.0"
  }
}<|MERGE_RESOLUTION|>--- conflicted
+++ resolved
@@ -82,15 +82,9 @@
     "@types/mocha": "2.2.40",
     "@types/node": "7.0.13",
     "chai": "3.5.0",
-<<<<<<< HEAD
-    "mocha": "3.2.0",
+    "mocha": "3.3.0",
     "tslint": "5.2.0",
-    "typescript": "2.2.2",
-=======
-    "mocha": "3.3.0",
-    "tslint": "5.0.0",
     "typescript": "2.3.1",
->>>>>>> 53a81599
     "vscode": "1.1.0"
   }
 }