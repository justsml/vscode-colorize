--- conflicted
+++ resolved
@@ -80,13 +80,8 @@
   "devDependencies": {
     "@types/chai": "3.4.35",
     "@types/mocha": "2.2.40",
-<<<<<<< HEAD
     "@types/node": "7.0.19",
-    "chai": "3.5.0",
-=======
-    "@types/node": "7.0.13",
     "chai": "4.0.2",
->>>>>>> 25d66c5d
     "mocha": "3.3.0",
     "tslint": "5.4.1",
     "typescript": "2.3.4",
