--- conflicted
+++ resolved
@@ -91,13 +91,8 @@
   },
   "devDependencies": {
     "@types/chai": "3.4.35",
-<<<<<<< HEAD
-    "@types/mocha": "2.2.43",
+    "@types/mocha": "2.2.45",
     "@types/node": "8.5.2",
-=======
-    "@types/mocha": "2.2.45",
-    "@types/node": "8.0.34",
->>>>>>> 7a8b9a3e
     "chai": "4.1.2",
     "mocha": "3.3.0",
     "tslint": "5.8.0",
