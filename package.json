{
  "name": "vscode-colorize",
  "displayName": "colorize",
  "description": "A vscode extension to help visualize css colors in files.",
  "version": "0.6.8",
  "publisher": "kamikillerto",
  "license": "Apache-2.0",
  "icon": "assets/logo.png",
  "engines": {
    "vscode": "^1.10.0"
  },
  "categories": [
    "Other"
  ],
  "keywords": [
    "color",
    "css",
    "hexa",
    "hsl",
    "rgb",
    "preprocessor"
  ],
  "repository": {
    "type": "git",
    "url": "https://github.com/kamikillerto/vscode-colorize.git"
  },
  "bugs": {
    "url": "https://github.com/kamikillerto/vscode-colorize/issues"
  },
  "homepage": "https://github.com/kamikillerto/vscode-colorize/blob/master/README.MD",
  "galleryBanner": {
    "theme": "light"
  },
  "activationEvents": [
    "*"
  ],
  "main": "./out/src/extension",
  "contributes": {
    "configuration": {
      "title": "Colorize extension (reboot after any changes required)",
      "properties": {
        "colorize.languages": {
          "default": [
            "css",
            "sass",
            "scss",
            "less",
            "postcss",
            "sss",
            "stylus",
            "xml",
            "svg"
          ],
          "title": "Colorize files with these languages",
          "type": "array",
          "description": "Languages that should be colorized"
        },
        "colorize.files_extensions": {
          "$schema": "http://json-schema.org/draft-04/schema#",
          "default": [],
          "title": "Colorize files with these extensions",
          "type": "array",
          "items": {
            "type": "string",
            "pattern": "\\.\\w+$",
            "description": "You should enter a valid file extension"
          },
          "description": "Specified files extension that should be colorized"
        },
        "colorize.hide_current_line_decorations": {
          "title": "Hide current line decorations",
          "default": true,
          "type": "boolean",
          "description": "Hide decorations for the current line. Set to `false` to turn it off"
        },
        "colorize.activate_variables_support_beta": {
          "title": "Activate the variables support (beta)",
          "default": false,
          "type": "boolean",
          "description": "Activate the variables extractions/decorations feature (beta)"
        }
      }
    }
  },
  "scripts": {
    "vscode:prepublish": "tsc -p ./",
    "compile": "tsc -watch -p ./",
    "postinstall": "node ./node_modules/vscode/bin/install",
    "lint": "node ./node_modules/tslint/lib/tslint-cli.js -c tslint.json --project tsconfig.json",
    "test": "node ./node_modules/vscode/bin/test"
  },
  "devDependencies": {
    "@types/chai": "3.4.35",
<<<<<<< HEAD
    "@types/mocha": "2.2.43",
    "@types/node": "8.0.14",
    "chai": "4.0.2",
=======
    "@types/mocha": "2.2.40",

    


    "@types/node": "8.0.34",
    "chai": "4.1.2",

>>>>>>> 06fa86db
    "mocha": "3.3.0",
    "tslint": "5.7.0",
    "typescript": "2.5.3",
    "vscode": "1.1.6"
  }
}<|MERGE_RESOLUTION|>--- conflicted
+++ resolved
@@ -91,20 +91,9 @@
   },
   "devDependencies": {
     "@types/chai": "3.4.35",
-<<<<<<< HEAD
     "@types/mocha": "2.2.43",
-    "@types/node": "8.0.14",
-    "chai": "4.0.2",
-=======
-    "@types/mocha": "2.2.40",
-
-    
-
-
     "@types/node": "8.0.34",
     "chai": "4.1.2",
-
->>>>>>> 06fa86db
     "mocha": "3.3.0",
     "tslint": "5.7.0",
     "typescript": "2.5.3",
