--- conflicted
+++ resolved
@@ -92,13 +92,13 @@
   "devDependencies": {
     "@types/chai": "3.4.35",
     "@types/mocha": "2.2.40",
-<<<<<<< HEAD
-    "@types/node": "8.0.19",
+
+    
+
+
+    "@types/node": "8.0.34",
     "chai": "4.1.2",
-=======
-    "@types/node": "8.0.34",
-    "chai": "4.0.2",
->>>>>>> bf149b31
+
     "mocha": "3.3.0",
     "tslint": "5.7.0",
     "typescript": "2.5.3",
